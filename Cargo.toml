--- conflicted
+++ resolved
@@ -14,12 +14,8 @@
 
 [dependencies]
 chrono = { version = "0.4.31", default-features = false, features = ["std", "clock", "serde"]}
-<<<<<<< HEAD
-clap = { version = "4.4.7", features = ["derive", "color", "help", "usage", "suggestions", "wrap_help", "env"] }
 clap-verbosity-flag = "2.1.0"
-=======
 clap = { version = "4.4.8", features = ["derive", "color", "help", "usage", "suggestions", "wrap_help", "env"] }
->>>>>>> a2a10844
 color-eyre = "0.6.2"
 crossterm = { version = "0.27.0"}
 dirs = "5.0.1"
